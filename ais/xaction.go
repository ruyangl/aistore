--- conflicted
+++ resolved
@@ -407,23 +407,11 @@
 	xs.Unlock()
 }
 
-<<<<<<< HEAD
 func (xs *xactions) abortBucketSpecific(bucket string) {
 	xs.Lock()
 	defer xs.Unlock()
 	wg := &sync.WaitGroup{}
 	for _, act := range perBucketXactions {
-=======
-// PutCopies, EraseCopies and EC as those are currently the only bucket-specific xaction we may have
-func (xs *xactions) abortBucketSpecific(bucket string) {
-	xs.Lock()
-	defer xs.Unlock()
-	var (
-		bucketSpecific = []string{cmn.ActPutCopies, cmn.ActEraseCopies, cmn.ActEC}
-		wg             = &sync.WaitGroup{}
-	)
-	for _, act := range bucketSpecific {
->>>>>>> 3075eaa8
 		k := path.Join(act, bucket)
 		wg.Add(1)
 		go func(kind string, wg *sync.WaitGroup) {
